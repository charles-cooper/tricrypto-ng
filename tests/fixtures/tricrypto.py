--- conflicted
+++ resolved
@@ -50,19 +50,12 @@
     with open(path, "r") as f:
         source = f.read()
         source = source.replace(
-<<<<<<< HEAD
-            "0x0000000000000000000000000000000000000000", tricrypto_math.address
-        )
-        source = source.replace(
-            "0x0000000000000000000000000000000000000001", tricrypto_lp_token.address
-=======
             "0x0000000000000000000000000000000000000000",
             tricrypto_math.address,
         )
         source = source.replace(
             "0x0000000000000000000000000000000000000001",
             tricrypto_lp_token.address,
->>>>>>> 751513cb
         )
 
         source = source.replace(
@@ -75,11 +68,6 @@
             "0x0000000000000000000000000000000000000012", coins[2].address
         )
 
-<<<<<<< HEAD
-        source = source.replace("1,#0", str(10 ** (18 - coins[0].decimals())) + ",")
-        source = source.replace("1,#1", str(10 ** (18 - coins[1].decimals())) + ",")
-        source = source.replace("1,#2", str(10 ** (18 - coins[2].decimals())) + ",")
-=======
         source = source.replace(
             "1,#0", str(10 ** (18 - coins[0].decimals())) + ","
         )
@@ -89,7 +77,6 @@
         source = source.replace(
             "1,#2", str(10 ** (18 - coins[2].decimals())) + ","
         )
->>>>>>> 751513cb
 
     with boa.env.prank(deployer):
         yield boa.loads(
