--- conflicted
+++ resolved
@@ -53,28 +53,6 @@
 
 @internal
 @pure
-def sort(A0: uint256[N_COINS]) -> uint256[N_COINS]:
-    """
-    Insertion sort from high to low
-    """
-    A: uint256[N_COINS] = A0
-    for i in range(1, N_COINS):
-        x: uint256 = A[i]
-        cur: uint256 = i
-        for j in range(N_COINS):
-            y: uint256 = A[cur-1]
-            if y > x:
-                break
-            A[cur] = y
-            cur -= 1
-            if cur == 0:
-                break
-        A[cur] = x
-    return A
-
-
-@internal
-@pure
 def cbrt(x: uint256) -> uint256:
     """
     @notice Calculate the cubic root of a number in 1e18 precision
@@ -98,35 +76,8 @@
     # => y = cbrt(2**log2(a)) # <-- substituting `a = 2 ** log2(a)`
     # => y = 2**(log2(a) / 3) ≈ 2**|log2(a)/3|
 
-<<<<<<< HEAD
-    # Calculate log2(x). The following is inspire from:
-    #
-    # This was inspired from Stanford's 'Bit Twiddling Hacks' by Sean Eron Anderson:
-    # https://graphics.stanford.edu/~seander/bithacks.html#IntegerLog
-    #
-    # More inspiration was derived from:
-    # https://github.com/transmissions11/solmate/blob/main/src/utils/SignedWadMath.sol
-
-    log2x: int256 = 0
-    if xx > 340282366920938463463374607431768211455:
-        log2x = 128
-    if unsafe_div(xx, shift(2, log2x)) > 18446744073709551615:
-        log2x = log2x | 64
-    if unsafe_div(xx, shift(2, log2x)) > 4294967295:
-        log2x = log2x | 32
-    if unsafe_div(xx, shift(2, log2x)) > 65535:
-        log2x = log2x | 16
-    if unsafe_div(xx, shift(2, log2x)) > 255:
-        log2x = log2x | 8
-    if unsafe_div(xx, shift(2, log2x)) > 15:
-        log2x = log2x | 4
-    if unsafe_div(xx, shift(2, log2x)) > 3:
-        log2x = log2x | 2
-    if unsafe_div(xx, shift(2, log2x)) > 1:
-        log2x = log2x | 1
-=======
-    log2x: int256 = self.log2(x_squared)
->>>>>>> f5a2b19b
+
+    log2x: int256 = self.log2(xx)
 
     # When we divide log2x by 3, the remainder is (log2x % 3).
     # So if we just multiply 2**(log2x/3) and discard the remainder to calculate our
@@ -248,30 +199,6 @@
 
 
 @internal
-<<<<<<< HEAD
-@view
-def _geometric_mean(unsorted_x: uint256[N_COINS], sort: bool = True) -> uint256:
-    """
-    (x[0] * x[1] * ...) ** (1/N)
-    """
-    x: uint256[N_COINS] = unsorted_x
-    if sort:
-        x = self.sort(x)
-    D: uint256 = x[0]
-    diff: uint256 = 0
-    for i in range(255):
-        D_prev: uint256 = D
-        tmp: uint256 = 10**18
-        for _x in x:
-            tmp = tmp * _x / D
-        D = D * ((N_COINS - 1) * 10**18 + tmp) / (N_COINS * 10**18)
-        if D > D_prev:
-            diff = D - D_prev
-        else:
-            diff = D_prev - D
-        if diff <= 1 or diff * 10**18 < D:
-            return D
-=======
 @pure
 def _sort(unsorted_x: uint256[N_COINS]) -> uint256[N_COINS]:
     """
@@ -332,7 +259,6 @@
         if diff <= 1 or unsafe_mul(diff, 10**18) < D:
             return D
 
->>>>>>> f5a2b19b
     raise "Did not converge"
 
 
@@ -354,22 +280,21 @@
     K = prod(x) / (sum(x) / N)**N
     (all normalized to 1e18)
     """
-<<<<<<< HEAD
-    # TODO: optimise add tests
     K: uint256 = 10**18
-    S: uint256 = 0
-    for x_i in x:
-        S += x_i
+    S: uint256 = x[0]
+    S = unsafe_add(S, x[1])
+    S = unsafe_add(S, x[2])
+
     # Could be good to pre-sort x, but it is used only for dynamic fee,
     # so that is not so important
-    for x_i in x:
-        K = K * N_COINS * x_i / S
+    K = unsafe_div(unsafe_mul(unsafe_mul(K, N_COINS), x[0]), S)
+    K = unsafe_div(unsafe_mul(unsafe_mul(K, N_COINS), x[1]), S)
+    K = unsafe_div(unsafe_mul(unsafe_mul(K, N_COINS), x[2]), S)
+
     if fee_gamma > 0:
-        K = fee_gamma * 10**18 / (fee_gamma + 10**18 - K)
+        K = unsafe_mul(fee_gamma, 10**18) / unsafe_sub(unsafe_add(fee_gamma, 10**18), K)
+
     return K
-=======
-    return self._geometric_mean(unsorted_x, sort)
->>>>>>> f5a2b19b
 
 
 @external
@@ -407,7 +332,7 @@
     assert gamma > MIN_GAMMA - 1 and gamma < MAX_GAMMA + 1  # dev: unsafe values gamma
 
     # Initial value of invariant D is that for constant-product invariant
-    x: uint256[N_COINS] = self.sort(x_unsorted)
+    x: uint256[N_COINS] = self._sort(x_unsorted)
 
     assert x[0] > 10**9 - 1 and x[0] < 10**15 * 10**18 + 1  # dev: unsafe values x[0]
     assert x[1] * 10**18 / x[0] > 10**11-1  # dev: unsafe values x[1]
@@ -489,7 +414,7 @@
 
     x_sorted: uint256[N_COINS] = x
     x_sorted[i] = 0
-    x_sorted = self.sort(x_sorted)  # From high to low
+    x_sorted = self._sort(x_sorted)  # From high to low
 
     convergence_limit: uint256 = max(max(x_sorted[0] / 10**14, D / 10**14), 100)
     for j in range(2, N_COINS+1):
